
export const gameplayConfig = {
    POWERUP_TYPE_MAGNET: 'magnet',
<<<<<<< HEAD
    POWERUP_TYPE_DOUBLER: 'doubler',
    POWERUP_DURATION: 10, // Duration in seconds
    // Magnet visual effect
=======
    POWERUP_DURATION: 10,
>>>>>>> bd9d3216
    MAGNET_EFFECT_COLOR: 0xff0000,
    MAGNET_EFFECT_EMISSIVE: 0x330000,
    MAGNET_EFFECT_METALNESS: 0.9,
    MAGNET_EFFECT_ROUGHNESS: 0.1,
    // Doubler visual effect
    DOUBLER_EFFECT_COLOR: 0x0088FF,
    DOUBLER_EFFECT_EMISSIVE: 0x002244,
    DOUBLER_EFFECT_METALNESS: 0.7,
    DOUBLER_EFFECT_ROUGHNESS: 0.2,
    
    DEFAULT_COIN_SCORE: 10,
<<<<<<< HEAD
    DOUBLER_MULTIPLIER: 2,
    MAGNET_POWERUP_RADIUS: 80, // For coin attraction
    MAGNET_POWERUP_FORCE: 150, // For coin attraction
    COIN_COLLECTION_RADIUS_FACTOR: 1.5, // Multiplier for coin radius during magnet collection
    PLAYER_SAFE_DISTANCE_FACTOR: 0.2, // Multiplier for player radius for min safe distance
    DOUBLER_COLLISION_RADIUS: 1.0, // Collision radius for doubler powerup
    TREE_COLLISION_BUFFER: 0.2 // Buffer below trunk top for collision
=======
    MAGNET_POWERUP_RADIUS: 80,
    MAGNET_POWERUP_FORCE: 150,
    COIN_COLLECTION_RADIUS_FACTOR: 1.5,
    PLAYER_SAFE_DISTANCE_FACTOR: 0.2,
    TREE_COLLISION_BUFFER: 0.2
>>>>>>> bd9d3216
};<|MERGE_RESOLUTION|>--- conflicted
+++ resolved
@@ -1,13 +1,8 @@
-
 export const gameplayConfig = {
     POWERUP_TYPE_MAGNET: 'magnet',
-<<<<<<< HEAD
     POWERUP_TYPE_DOUBLER: 'doubler',
     POWERUP_DURATION: 10, // Duration in seconds
     // Magnet visual effect
-=======
-    POWERUP_DURATION: 10,
->>>>>>> bd9d3216
     MAGNET_EFFECT_COLOR: 0xff0000,
     MAGNET_EFFECT_EMISSIVE: 0x330000,
     MAGNET_EFFECT_METALNESS: 0.9,
@@ -19,7 +14,6 @@
     DOUBLER_EFFECT_ROUGHNESS: 0.2,
     
     DEFAULT_COIN_SCORE: 10,
-<<<<<<< HEAD
     DOUBLER_MULTIPLIER: 2,
     MAGNET_POWERUP_RADIUS: 80, // For coin attraction
     MAGNET_POWERUP_FORCE: 150, // For coin attraction
@@ -27,11 +21,4 @@
     PLAYER_SAFE_DISTANCE_FACTOR: 0.2, // Multiplier for player radius for min safe distance
     DOUBLER_COLLISION_RADIUS: 1.0, // Collision radius for doubler powerup
     TREE_COLLISION_BUFFER: 0.2 // Buffer below trunk top for collision
-=======
-    MAGNET_POWERUP_RADIUS: 80,
-    MAGNET_POWERUP_FORCE: 150,
-    COIN_COLLECTION_RADIUS_FACTOR: 1.5,
-    PLAYER_SAFE_DISTANCE_FACTOR: 0.2,
-    TREE_COLLISION_BUFFER: 0.2
->>>>>>> bd9d3216
-};+};
